--- conflicted
+++ resolved
@@ -26,9 +26,4 @@
 
 EXPOSE 5000
 
-<<<<<<< HEAD
-CMD ["gunicorn", "jobs_done10.server.app:app", "-b", "0.0.0.0:5000", "--workers", "4", \
-    "--timeout", "300"]
-=======
-CMD ["gunicorn", "jobs_done10.server:app", "-b", "0.0.0.0:5000", "--workers", "4", "--timeout", "300"]
->>>>>>> 3e768d61
+CMD ["gunicorn", "jobs_done10.server:app", "-b", "0.0.0.0:5000", "--workers", "4", "--timeout", "300"]